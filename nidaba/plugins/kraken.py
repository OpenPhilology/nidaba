--- conflicted
+++ resolved
@@ -101,11 +101,7 @@
             logger.debug('Found line at {} {} {} {}'.format(*seg))
             tei.add_line(seg)
         logger.debug('Write segmentation to {}'.format(fp.name))
-<<<<<<< HEAD
-        tei.write(fp)
-=======
         tei.write_tei(fp)
->>>>>>> a41c18dd
     return (storage.get_storage_path(output_path + '.xml'),
             storage.get_storage_path(output_path + ext))
 
